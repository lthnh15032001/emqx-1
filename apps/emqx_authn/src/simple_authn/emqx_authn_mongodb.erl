%%--------------------------------------------------------------------
%% Copyright (c) 2020-2022 EMQ Technologies Co., Ltd. All Rights Reserved.
%%
%% Licensed under the Apache License, Version 2.0 (the "License");
%% you may not use this file except in compliance with the License.
%% You may obtain a copy of the License at
%%
%%     http://www.apache.org/licenses/LICENSE-2.0
%%
%% Unless required by applicable law or agreed to in writing, software
%% distributed under the License is distributed on an "AS IS" BASIS,
%% WITHOUT WARRANTIES OR CONDITIONS OF ANY KIND, either express or implied.
%% See the License for the specific language governing permissions and
%% limitations under the License.
%%--------------------------------------------------------------------

-module(emqx_authn_mongodb).

-include("emqx_authn.hrl").
-include_lib("emqx/include/logger.hrl").
-include_lib("hocon/include/hoconsc.hrl").

-behaviour(hocon_schema).
-behaviour(emqx_authentication).

-export([
    namespace/0,
    roots/0,
    fields/1,
    desc/1
]).

-export([
    refs/0,
    create/2,
    update/2,
    authenticate/2,
    destroy/1
]).

%%------------------------------------------------------------------------------
%% Hocon Schema
%%------------------------------------------------------------------------------

namespace() -> "authn-mongodb".

roots() ->
    [
        {?CONF_NS,
            hoconsc:mk(
                hoconsc:union(refs()),
                #{}
            )}
    ].

fields(standalone) ->
    common_fields() ++ emqx_connector_mongo:fields(single);
fields('replica-set') ->
    common_fields() ++ emqx_connector_mongo:fields(rs);
fields('sharded-cluster') ->
    common_fields() ++ emqx_connector_mongo:fields(sharded).

desc(standalone) ->
    ?DESC(standalone);
desc('replica-set') ->
    ?DESC('replica-set');
desc('sharded-cluster') ->
    ?DESC('sharded-cluster');
desc(_) ->
    undefined.

common_fields() ->
    [
        {mechanism, emqx_authn_schema:mechanism(password_based)},
        {backend, emqx_authn_schema:backend(mongodb)},
        {collection, fun collection/1},
        {filter, fun filter/1},
        {password_hash_field, fun password_hash_field/1},
        {salt_field, fun salt_field/1},
        {is_superuser_field, fun is_superuser_field/1},
        {password_hash_algorithm, fun emqx_authn_password_hashing:type_ro/1}
    ] ++ emqx_authn_schema:common_fields().

collection(type) -> binary();
collection(desc) -> ?DESC(?FUNCTION_NAME);
collection(required) -> true;
collection(_) -> undefined.

filter(type) ->
    map();
filter(desc) ->
    ?DESC(?FUNCTION_NAME);
filter(required) ->
    false;
filter(default) ->
    #{};
filter(_) ->
    undefined.

password_hash_field(type) -> binary();
password_hash_field(desc) -> ?DESC(?FUNCTION_NAME);
password_hash_field(required) -> false;
password_hash_field(default) -> <<"password_hash">>;
password_hash_field(_) -> undefined.

salt_field(type) -> binary();
salt_field(desc) -> ?DESC(?FUNCTION_NAME);
salt_field(required) -> false;
salt_field(default) -> <<"salt">>;
salt_field(_) -> undefined.

is_superuser_field(type) -> binary();
is_superuser_field(desc) -> ?DESC(?FUNCTION_NAME);
is_superuser_field(required) -> false;
is_superuser_field(default) -> <<"is_superuser">>;
is_superuser_field(_) -> undefined.

%%------------------------------------------------------------------------------
%% APIs
%%------------------------------------------------------------------------------

refs() ->
    [
        hoconsc:ref(?MODULE, standalone),
        hoconsc:ref(?MODULE, 'replica-set'),
        hoconsc:ref(?MODULE, 'sharded-cluster')
    ].

create(_AuthenticatorID, Config) ->
    create(Config).

create(Config0) ->
    ResourceId = emqx_authn_utils:make_resource_id(?MODULE),
    {Config, State} = parse_config(Config0),
    {ok, _Data} = emqx_authn_utils:create_resource(
        ResourceId,
        emqx_connector_mongo,
        Config
    ),
    {ok, State#{resource_id => ResourceId}}.

update(Config0, #{resource_id := ResourceId} = _State) ->
    {Config, NState} = parse_config(Config0),
    case emqx_authn_utils:update_resource(emqx_connector_mongo, Config, ResourceId) of
        {error, Reason} ->
            error({load_config_error, Reason});
        {ok, _} ->
            {ok, NState#{resource_id => ResourceId}}
    end.

destroy(#{resource_id := ResourceId}) ->
    _ = emqx_resource:remove_local(ResourceId),
    ok.

authenticate(#{auth_method := _}, _) ->
    ignore;
authenticate(
    #{password := Password} = Credential,
    #{
        collection := Collection,
        filter_template := FilterTemplate,
        resource_id := ResourceId
    } = State
) ->
<<<<<<< HEAD
    ?WITH_SUCCESSFUL_RENDER(
        begin
            Filter = emqx_authn_utils:render_deep(FilterTemplate, Credential),
            case emqx_resource:query(ResourceId, {find_one, Collection, Filter, #{}}) of
                {ok, undefined} ->
                    ignore;
                {error, Reason} ->
                    ?TRACE_AUTHN_PROVIDER(error, "mongodb_query_failed", #{
=======
    Filter = emqx_authn_utils:render_deep(FilterTemplate, Credential),
    case emqx_resource:query(ResourceId, {find_one, Collection, Filter, #{}}) of
        undefined ->
            ignore;
        {error, Reason} ->
            ?TRACE_AUTHN_PROVIDER(error, "mongodb_query_failed", #{
                resource => ResourceId,
                collection => Collection,
                filter => Filter,
                reason => Reason
            }),
            ignore;
        Doc ->
            case check_password(Password, Doc, State) of
                ok ->
                    {ok, is_superuser(Doc, State)};
                {error, {cannot_find_password_hash_field, PasswordHashField}} ->
                    ?TRACE_AUTHN_PROVIDER(error, "cannot_find_password_hash_field", #{
>>>>>>> b2d69b85
                        resource => ResourceId,
                        collection => Collection,
                        filter => Filter,
                        document => Doc,
                        password_hash_field => PasswordHashField
                    }),
                    ignore;
<<<<<<< HEAD
                {ok, Doc} ->
                    case check_password(Password, Doc, State) of
                        ok ->
                            {ok, is_superuser(Doc, State)};
                        {error, {cannot_find_password_hash_field, PasswordHashField}} ->
                            ?TRACE_AUTHN_PROVIDER(error, "cannot_find_password_hash_field", #{
                                resource => ResourceId,
                                collection => Collection,
                                filter => Filter,
                                document => Doc,
                                password_hash_field => PasswordHashField
                            }),
                            ignore;
                        {error, Reason} ->
                            {error, Reason}
                    end
=======
                {error, Reason} ->
                    {error, Reason}
>>>>>>> b2d69b85
            end
    end.

%%------------------------------------------------------------------------------
%% Internal functions
%%------------------------------------------------------------------------------

parse_config(#{filter := Filter} = Config) ->
    FilterTemplate = emqx_authn_utils:parse_deep(Filter),
    State = maps:with(
        [
            collection,
            password_hash_field,
            salt_field,
            is_superuser_field,
            password_hash_algorithm,
            salt_position
        ],
        Config
    ),
    ok = emqx_authn_password_hashing:init(maps:get(password_hash_algorithm, State)),
    {Config, State#{filter_template => FilterTemplate}}.

check_password(undefined, _Selected, _State) ->
    {error, bad_username_or_password};
check_password(
    Password,
    Doc,
    #{
        password_hash_algorithm := Algorithm,
        password_hash_field := PasswordHashField
    } = State
) ->
    case maps:get(PasswordHashField, Doc, undefined) of
        undefined ->
            {error, {cannot_find_password_hash_field, PasswordHashField}};
        Hash ->
            Salt =
                case maps:get(salt_field, State, undefined) of
                    undefined -> <<>>;
                    SaltField -> maps:get(SaltField, Doc, <<>>)
                end,
            case emqx_authn_password_hashing:check_password(Algorithm, Salt, Hash, Password) of
                true -> ok;
                false -> {error, bad_username_or_password}
            end
    end.

is_superuser(Doc, #{is_superuser_field := IsSuperuserField}) ->
    IsSuperuser = maps:get(IsSuperuserField, Doc, false),
    emqx_authn_utils:is_superuser(#{<<"is_superuser">> => IsSuperuser});
is_superuser(_, _) ->
    emqx_authn_utils:is_superuser(#{<<"is_superuser">> => false}).<|MERGE_RESOLUTION|>--- conflicted
+++ resolved
@@ -162,19 +162,9 @@
         resource_id := ResourceId
     } = State
 ) ->
-<<<<<<< HEAD
-    ?WITH_SUCCESSFUL_RENDER(
-        begin
-            Filter = emqx_authn_utils:render_deep(FilterTemplate, Credential),
-            case emqx_resource:query(ResourceId, {find_one, Collection, Filter, #{}}) of
-                {ok, undefined} ->
-                    ignore;
-                {error, Reason} ->
-                    ?TRACE_AUTHN_PROVIDER(error, "mongodb_query_failed", #{
-=======
     Filter = emqx_authn_utils:render_deep(FilterTemplate, Credential),
     case emqx_resource:query(ResourceId, {find_one, Collection, Filter, #{}}) of
-        undefined ->
+        {ok, undefined} ->
             ignore;
         {error, Reason} ->
             ?TRACE_AUTHN_PROVIDER(error, "mongodb_query_failed", #{
@@ -184,13 +174,12 @@
                 reason => Reason
             }),
             ignore;
-        Doc ->
+        {ok, Doc} ->
             case check_password(Password, Doc, State) of
                 ok ->
                     {ok, is_superuser(Doc, State)};
                 {error, {cannot_find_password_hash_field, PasswordHashField}} ->
                     ?TRACE_AUTHN_PROVIDER(error, "cannot_find_password_hash_field", #{
->>>>>>> b2d69b85
                         resource => ResourceId,
                         collection => Collection,
                         filter => Filter,
@@ -198,27 +187,8 @@
                         password_hash_field => PasswordHashField
                     }),
                     ignore;
-<<<<<<< HEAD
-                {ok, Doc} ->
-                    case check_password(Password, Doc, State) of
-                        ok ->
-                            {ok, is_superuser(Doc, State)};
-                        {error, {cannot_find_password_hash_field, PasswordHashField}} ->
-                            ?TRACE_AUTHN_PROVIDER(error, "cannot_find_password_hash_field", #{
-                                resource => ResourceId,
-                                collection => Collection,
-                                filter => Filter,
-                                document => Doc,
-                                password_hash_field => PasswordHashField
-                            }),
-                            ignore;
-                        {error, Reason} ->
-                            {error, Reason}
-                    end
-=======
                 {error, Reason} ->
                     {error, Reason}
->>>>>>> b2d69b85
             end
     end.
 
