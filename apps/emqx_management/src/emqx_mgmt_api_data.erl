%%--------------------------------------------------------------------
%% Copyright (c) 2020-2022 EMQ Technologies Co., Ltd. All Rights Reserved.
%%
%% Licensed under the Apache License, Version 2.0 (the "License");
%% you may not use this file except in compliance with the License.
%% You may obtain a copy of the License at
%%
%%     http://www.apache.org/licenses/LICENSE-2.0
%%
%% Unless required by applicable law or agreed to in writing, software
%% distributed under the License is distributed on an "AS IS" BASIS,
%% WITHOUT WARRANTIES OR CONDITIONS OF ANY KIND, either express or implied.
%% See the License for the specific language governing permissions and
%% limitations under the License.
%%--------------------------------------------------------------------

-module(emqx_mgmt_api_data).

-include_lib("emqx/include/emqx.hrl").

-include_lib("kernel/include/file.hrl").

-include("emqx_mgmt.hrl").

-rest_api(#{name   => export,
            method => 'POST',
            path   => "/data/export",
            func   => export,
            descr  => "Export data"}).

-rest_api(#{name   => list_exported,
            method => 'GET',
            path   => "/data/export",
            func   => list_exported,
            descr  => "List exported file"}).

-rest_api(#{name   => import,
            method => 'POST',
            path   => "/data/import",
            func   => import,
            descr  => "Import data"}).

-rest_api(#{name   => download,
            method => 'GET',
            path   => "/data/file/:filename",
            func   => download,
            descr  => "Download data file to local"}).

-rest_api(#{name   => upload,
            method => 'POST',
            path   => "/data/file",
            func   => upload,
            descr  => "Upload data file from local"}).

-rest_api(#{name   => delete,
            method => 'DELETE',
            path   => "/data/file/:filename",
            func   => delete,
            descr  => "Delete data file"}).

-export([ export/2
        , list_exported/2
        , import/2
        , download/2
        , upload/2
        , delete/2
        ]).

-export([ get_list_exported/0
        , do_import/1
        ]).

export(_Bindings, _Params) ->
    case emqx_mgmt_data_backup:export() of
        {ok, File = #{filename := Filename}} ->
            minirest:return({ok, File#{filename => list_to_binary(filename:basename(Filename))}});
        Return -> minirest:return(Return)
    end.

list_exported(_Bindings, _Params) ->
    List = [rpc:call(Node, ?MODULE, get_list_exported, []) || Node <- ekka_mnesia:running_nodes()],
    NList = lists:map(fun({_, FileInfo}) -> FileInfo end, lists:keysort(1, lists:append(List))),
    minirest:return({ok, NList}).

get_list_exported() ->
    emqx_mgmt_data_backup:list_backup_file().

import(_Bindings, Params) ->
    case proplists:get_value(<<"filename">>, Params) of
        undefined ->
            Result = import_content(Params),
            minirest:return(Result);
        Filename ->
            case proplists:get_value(<<"node">>, Params) of
                undefined ->
                    Result = do_import(Filename),
                    minirest:return(Result);
                Node ->
                    case lists:member(Node,
                          [ erlang:atom_to_binary(N, utf8) || N <- ekka_mnesia:running_nodes() ]
                         ) of
                        true ->
                            N = erlang:binary_to_atom(Node, utf8),
                            case rpc:call(N, ?MODULE, do_import, [Filename]) of
                                {badrpc, Reason} ->
                                    minirest:return({error, Reason});
                                Res ->
                                    minirest:return(Res)
                            end;
                        false -> minirest:return({error, no_existent_node})
                    end
            end
    end.

do_import(Filename) ->
    emqx_mgmt_data_backup:import(Filename, "{}").

download(#{filename := Filename0}, _Params) ->
    Filename = filename_decode(Filename0),
    case emqx_mgmt_data_backup:read_backup_file(Filename) of
        {ok, Res} ->
            {ok, Res};
        {error, Reason} ->
            minirest:return({error, Reason})
    end.

upload(Bindings, Params) ->
    do_upload(Bindings, maps:from_list(Params)).

do_upload(_Bindings, #{<<"filename">> := Filename,
                       <<"file">> := Bin}) ->
    case emqx_mgmt_data_backup:upload_backup_file(Filename, Bin) of
        ok ->
            minirest:return({ok, [{node, node()}]});
        {error, Reason} ->
            minirest:return({error, Reason})
    end;
do_upload(Bindings, Params = #{<<"file">> := _}) ->
    do_upload(Bindings, Params#{<<"filename">> => tmp_filename()});
do_upload(_Bindings, _Params) ->
    minirest:return({error, missing_required_params}).

delete(#{filename := Filename0}, _Params) ->
    Filename = filename_decode(Filename0),
    case emqx_mgmt_data_backup:delete_backup_file(Filename) of
        ok ->
            minirest:return();
        {error, Reason} ->
            minirest:return({error, Reason})
    end.

import_content(Content) ->
    Bin = emqx_json:encode(Content),
    Filename = tmp_filename(),
<<<<<<< HEAD
    case emqx_mgmt_data_backup:upload_backup_file(Filename, Bin) of
        ok ->
            do_import(Filename);
        {error, Reason} ->
            {error, Reason}
    end.
=======
    ok = file:write_file(fullname(Filename), Bin),
    Filename.

fullname(Name0) ->
    Name = uri_string:percent_decode(Name0),
    filename:join(emqx:get_env(data_dir), Name).
>>>>>>> 79b43e2a

tmp_filename() ->
    Seconds = erlang:system_time(second),
    {{Y, M, D}, {H, MM, S}} = emqx_mgmt_util:datetime(Seconds),
    list_to_binary(io_lib:format("emqx-export-~p-~p-~p-~p-~p-~p.json", [Y, M, D, H, MM, S])).

filename_decode(Filename) ->
    uri_string:percent_decode(Filename).<|MERGE_RESOLUTION|>--- conflicted
+++ resolved
@@ -152,21 +152,12 @@
 import_content(Content) ->
     Bin = emqx_json:encode(Content),
     Filename = tmp_filename(),
-<<<<<<< HEAD
     case emqx_mgmt_data_backup:upload_backup_file(Filename, Bin) of
         ok ->
             do_import(Filename);
         {error, Reason} ->
             {error, Reason}
     end.
-=======
-    ok = file:write_file(fullname(Filename), Bin),
-    Filename.
-
-fullname(Name0) ->
-    Name = uri_string:percent_decode(Name0),
-    filename:join(emqx:get_env(data_dir), Name).
->>>>>>> 79b43e2a
 
 tmp_filename() ->
     Seconds = erlang:system_time(second),
