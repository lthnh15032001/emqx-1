--- conflicted
+++ resolved
@@ -224,8 +224,7 @@
 %% Internal functions
 %%--------------------------------------------------------------------
 
-<<<<<<< HEAD
-=======
+
 hash(Password) ->
     SaltBin = emqx_dashboard_token:salt(),
     <<SaltBin/binary, (sha256(SaltBin, Password))/binary>>.
@@ -234,7 +233,6 @@
     crypto:hash('sha256', <<SaltBin/binary, Password/binary>>).
 
 -spec(add_default_user() -> {ok, map() | empty | default_user_exists } | {error, any()}).
->>>>>>> 141921bf
 add_default_user() ->
     add_default_user(binenv(default_username), binenv(default_password)).
 
@@ -242,12 +240,8 @@
     iolist_to_binary(emqx_conf:get([emqx_dashboard, Key], "")).
 
 add_default_user(Username, Password) when ?EMPTY_KEY(Username) orelse ?EMPTY_KEY(Password) ->
-<<<<<<< HEAD
-    {ok, default_not_found};
-=======
     {ok, empty};
 
->>>>>>> 141921bf
 add_default_user(Username, Password) ->
     case lookup_user(Username) of
         [] -> add_user(Username, Password, <<"administrator">>);
