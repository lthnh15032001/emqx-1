--- conflicted
+++ resolved
@@ -39,14 +39,12 @@
       - 19042:9042
       # Cassandra TLS
       - 19142:9142
-<<<<<<< HEAD
       # S3
       - 19000:19000
       # S3 TLS
       - 19100:19100
-=======
+      # IOTDB
       - 14242:4242
->>>>>>> 335d948b
     command:
       - "-host=0.0.0.0"
       - "-config=/config/toxiproxy.json"