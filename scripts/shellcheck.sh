--- conflicted
+++ resolved
@@ -3,16 +3,10 @@
 set -euo pipefail
 
 target_files=()
-<<<<<<< HEAD
-while IFS='' read -r line; do
-  target_files+=("$line");
-done < <(grep -r -l --exclude-dir=.git --exclude-dir=_build "#!/bin/" .)
-=======
 while IFS='' read -r line;
 do
   target_files+=("$line");
 done < <(git grep -r -l '^#!/\(bin/\|usr/bin/env bash\)' .)
->>>>>>> f42c04d6
 
 return_code=0
 for i in "${target_files[@]}"; do
