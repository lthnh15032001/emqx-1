--- conflicted
+++ resolved
@@ -170,15 +170,12 @@
         dynamo)
             FILES+=( '.ci/docker-compose-file/docker-compose-dynamo.yaml' )
             ;;
-<<<<<<< HEAD
-        cassandra)
-            FILES+=( '.ci/docker-compose-file/docker-compose-cassandra.yaml' )
-            ;;
-=======
         rocketmq)
             FILES+=( '.ci/docker-compose-file/docker-compose-rocketmq.yaml' )
             ;; 
->>>>>>> ddffba03
+        cassandra)
+            FILES+=( '.ci/docker-compose-file/docker-compose-cassandra.yaml' )
+            ;;
         *)
             echo "unknown_ct_dependency $dep"
             exit 1
