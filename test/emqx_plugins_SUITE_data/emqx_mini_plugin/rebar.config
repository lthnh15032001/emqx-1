--- conflicted
+++ resolved
@@ -13,9 +13,6 @@
                warnings_as_errors, deprecated_functions]}.
 {cover_enabled, true}.
 {cover_opts, [verbose]}.
-<<<<<<< HEAD
-{cover_export_enabled, true}.
-=======
 {cover_export_enabled, true}.
 
 {profiles,
@@ -23,5 +20,4 @@
         {deps, [ {emqx_ct_helper, {git, "https://github.com/emqx/emqx-ct-helpers", {tag, "v1.1.4"}}}
                ]}
     ]}
-]}.
->>>>>>> b24ae592
+]}.