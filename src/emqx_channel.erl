--- conflicted
+++ resolved
@@ -128,26 +128,6 @@
     [{Key, info(Key, Channel)} || Key <- Keys];
 info(conninfo, #channel{conninfo = ConnInfo}) ->
     ConnInfo;
-<<<<<<< HEAD
-info(zone, #channel{clientinfo = #{zone := Zone}}) ->
-    Zone;
-info(clientid, #channel{clientinfo = #{clientid := ClientId}}) ->
-    ClientId;
-info(username, #channel{clientinfo = #{username := Username}}) ->
-    Username;
-info(socktype, #channel{conninfo = #{socktype := SockType}}) ->
-    SockType;
-info(peername, #channel{conninfo = #{peername := Peername}}) ->
-    Peername;
-info(sockname, #channel{conninfo = #{sockname := Sockname}}) ->
-    Sockname;
-info(proto_name, #channel{conninfo = #{proto_name := ProtoName}}) ->
-    ProtoName;
-info(proto_ver, #channel{conninfo = #{proto_ver := ProtoVer}}) ->
-    ProtoVer;
-info(connected_at, #channel{conninfo = #{connected_at := ConnectedAt}}) ->
-    ConnectedAt;
-=======
 info(socktype, #channel{conninfo = ConnInfo}) ->
     maps:get(socktype, ConnInfo, undefined);
 info(peername, #channel{conninfo = ConnInfo}) ->
@@ -160,7 +140,6 @@
     maps:get(proto_ver, ConnInfo, undefined);
 info(connected_at, #channel{conninfo = ConnInfo}) ->
     maps:get(connected_at, ConnInfo, undefined);
->>>>>>> e80959ea
 info(clientinfo, #channel{clientinfo = ClientInfo}) ->
     ClientInfo;
 info(zone, #channel{clientinfo = ClientInfo}) ->
