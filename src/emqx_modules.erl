--- conflicted
+++ resolved
@@ -28,19 +28,11 @@
 -spec(load() -> ok).
 load() ->
     ok = emqx_mod_acl_internal:load([]),
-<<<<<<< HEAD
-    lists:foreach(
-      fun({Mod, Env}) ->
-        ok = Mod:load(Env),
-        ?LOG(info, "Load ~s module successfully.", [Mod])
-      end, emqx_config:get_env(modules, [])).
-=======
     lists:foreach(fun load/1, modules()).
->>>>>>> 7774b85f
 
 load({Mod, Env}) ->
     ok = Mod:load(Env),
-    ?LOG(info, "[Modules] Load ~s module successfully.", [Mod]).
+    ?LOG(info, "Load ~s module successfully.", [Mod]).
 
 modules() ->
     emqx_config:get_env(modules, []).
